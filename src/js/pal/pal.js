--- conflicted
+++ resolved
@@ -28,21 +28,6 @@
         || window.blinkClearImmediate ||
         window.webkitClearImmediate ||
         clearTimeout;
-
-<<<<<<< HEAD
-    window.MSPointerEvent = window.MSPointerEvent || {};
-=======
-    window.MSManipulationEvent = window.MSManipulationEvent || {
-        MS_MANIPULATION_STATE_ACTIVE: 1,
-        MS_MANIPULATION_STATE_CANCELLED: 6,
-        MS_MANIPULATION_STATE_COMMITTED: 7,
-        MS_MANIPULATION_STATE_DRAGGING: 5,
-        MS_MANIPULATION_STATE_INERTIA: 2,
-        MS_MANIPULATION_STATE_PRESELECT: 3,
-        MS_MANIPULATION_STATE_SELECTING: 4,
-        MS_MANIPULATION_STATE_STOPPED: 0
-    };
->>>>>>> 7fa43931
 
     if (!window.MutationObserver) {
         window.MutationObserver = function () {
