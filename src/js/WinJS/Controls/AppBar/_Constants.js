--- conflicted
+++ resolved
@@ -58,14 +58,9 @@
         menuCommandButtonClass: "win-command-button",
         menuCommandToggleClass: "win-command-toggle",
         menuCommandFlyoutClass: "win-command-flyout",
-<<<<<<< HEAD
         menuCommandFlyoutActivatedClass: "win-command-flyout-activated",
         menuCommandSeparatorClass: "win-command-separator",
-        menuCommandInvokedEvent: "_invoked", // Private event
-=======
-        menuCommandSeparatorClass: "win-command-separator",
         _menuCommandInvokedEvent: "_invoked", // Private event
->>>>>>> 701e22d6
         menuClass: "win-menu",
         menuContainsToggleCommandClass: "win-menu-containstogglecommand",
         menuContainsFlyoutCommandClass: "win-menu-containsflyoutcommand",
