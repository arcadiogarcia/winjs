// Copyright (c) Microsoft Open Technologies, Inc.  All Rights Reserved. Licensed under the Apache License, Version 2.0. See License.txt in the project root for license information.
define([
     'exports',
     '../../Core/_Base',
], function appBarConstantsInit(exports, _Base) {
    "use strict";

    _Base.Namespace._moduleDefine(exports, null, {
        // AppBar class names.
        appBarClass: "win-appbar",
        firstDivClass: "win-firstdiv",
        finalDivClass: "win-finaldiv",
        invokeButtonClass: "win-appbar-invokebutton",
        ellipsisClass: "win-appbar-ellipsis",
        primaryCommandsClass: "win-primarygroup",
        secondaryCommandsClass: "win-secondarygroup",
        commandLayoutClass: "win-commandlayout",
        menuLayoutClass: "win-menulayout",
        topClass: "win-top",
        bottomClass: "win-bottom",
        showingClass : "win-appbar-showing",
        shownClass : "win-appbar-shown",
        compactClass : "win-appbar-compact",
        hidingClass : "win-appbar-hiding",
        hiddenClass: "win-appbar-hidden",
        minimalClass: "win-appbar-minimal",
        menuContainerClass: "win-appbar-menu",
        toolbarContainerClass: "win-appbar-toolbarcontainer",

        // Constants for AppBar placement
        appBarPlacementTop: "top",
        appBarPlacementBottom: "bottom",

        // Constants for AppBar layouts
        appBarLayoutCustom: "custom",
        appBarLayoutCommands: "commands",
        appBarLayoutMenu: "menu",

        // Constant for AppBar invokebutton width
        appBarInvokeButtonWidth: 32,

        // Constants for Commands
        typeSeparator: "separator",
        typeContent: "content",
        typeButton: "button",
        typeToggle: "toggle",
        typeFlyout: "flyout",
        appBarCommandClass: "win-command",
        appBarCommandGlobalClass: "win-global",
        appBarCommandSelectionClass: "win-selection",
        sectionSelection: "selection", /* deprecated, use sectionSecondary */
        sectionGlobal: "global", /* deprecated, use sectionPrimary */
        sectionPrimary: "primary",
        sectionSecondary: "secondary",

        // Constants for Menus
        menuCommandClass: "win-command",
        menuCommandButtonClass: "win-command-button",
        menuCommandToggleClass: "win-command-toggle",
        menuCommandFlyoutClass: "win-command-flyout",
        menuCommandSeparatorClass: "win-command-separator",
<<<<<<< HEAD
=======
        menuCommandInvokedEvent: "_invoked", // Private event
>>>>>>> a051a9e2
        menuClass: "win-menu",
        menuContainsToggleCommandClass: "win-menu-containstogglecommand",
        menuContainsFlyoutCommandClass: "win-menu-containsflyoutcommand",
        menuCommandHoverDelay: 400,

        // Other class names
        overlayClass: "win-overlay",
        flyoutClass: "win-flyout",
        flyoutLightClass: "win-ui-light",
        settingsFlyoutClass: "win-settingsflyout",
        scrollsClass: "win-scrolls",

        // Constants for AppBarCommand full-size widths.
        separatorWidth: 34,
        buttonWidth: 68,

        narrowClass: "win-narrow",
        wideClass: "win-wide",
        _clickEatingAppBarClass: "win-appbarclickeater",
        _clickEatingFlyoutClass: "win-flyoutmenuclickeater",
        _visualViewportClass: "win-visualviewport-space",

        // Event names
        commandVisibilityChanged: "commandvisibilitychanged",
    });
});<|MERGE_RESOLUTION|>--- conflicted
+++ resolved
@@ -59,10 +59,7 @@
         menuCommandToggleClass: "win-command-toggle",
         menuCommandFlyoutClass: "win-command-flyout",
         menuCommandSeparatorClass: "win-command-separator",
-<<<<<<< HEAD
-=======
         menuCommandInvokedEvent: "_invoked", // Private event
->>>>>>> a051a9e2
         menuClass: "win-menu",
         menuContainsToggleCommandClass: "win-menu-containstogglecommand",
         menuContainsFlyoutCommandClass: "win-menu-containsflyoutcommand",
