﻿// Copyright (c) Microsoft Open Technologies, Inc.  All Rights Reserved. Licensed under the Apache License, Version 2.0. See License.txt in the project root for license information.
// Menu
/// <dictionary>Menu,Menus,Flyout,Flyouts,Statics</dictionary>
define([
    'exports',
    '../Core/_Global',
    '../Core/_Base',
    '../Core/_BaseUtils',
    '../Core/_ErrorFromName',
    '../Core/_Resources',
    '../Core/_WriteProfilerMark',
    '../Utilities/_ElementUtilities',
    '../Utilities/_Hoverable',
    '../Utilities/_KeyboardBehavior',
    './AppBar/_Constants',
    './Flyout',
    './Flyout/_Overlay',
    './Menu/_Command',
    'require-style!less/controls'
    ], function menuInit(exports, _Global, _Base, _BaseUtils, _ErrorFromName, _Resources, _WriteProfilerMark, _ElementUtilities, _Hoverable, _KeyboardBehavior, _Constants, Flyout, _Overlay, _Command) {
    "use strict";

    _Base.Namespace._moduleDefine(exports, "WinJS.UI", {
        /// <field>
        /// <summary locid="WinJS.UI.Menu">Represents a menu flyout for displaying commands.</summary>
        /// <compatibleWith platform="Windows" minVersion="8.0"/>
        /// </field>
        /// <name locid="WinJS.UI.Menu_name">Menu</name>
        /// <icon src="ui_winjs.ui.menu.12x12.png" width="12" height="12" />
        /// <icon src="ui_winjs.ui.menu.16x16.png" width="16" height="16" />
        /// <htmlSnippet supportsContent="true"><![CDATA[<div data-win-control="WinJS.UI.Menu">
        /// <button data-win-control="WinJS.UI.MenuCommand" data-win-options="{id:'',label:'example',type:'button',onclick:null}"></button>
        /// </div>]]></htmlSnippet>
        /// <event name="beforeshow" locid="WinJS.UI.Menu_e:beforeshow">Raised just before showing a menu.</event>
        /// <event name="aftershow" locid="WinJS.UI.Menu_e:aftershow">Raised immediately after a menu is fully shown.</event>
        /// <event name="beforehide" locid="WinJS.UI.Menu_e:beforehide">Raised just before hiding a menu.</event>
        /// <event name="afterhide" locid="WinJS.UI.Menu_e:afterhide">Raised immediately after a menu is fully hidden.</event>
        /// <part name="menu" class="win-menu" locid="WinJS.UI.Menu_part:menu">The Menu control itself</part>
        /// <resource type="javascript" src="//$(TARGET_DESTINATION)/js/base.js" shared="true" />
        /// <resource type="javascript" src="//$(TARGET_DESTINATION)/js/ui.js" shared="true" />
        /// <resource type="css" src="//$(TARGET_DESTINATION)/css/ui-dark.css" shared="true" />
        Menu: _Base.Namespace._lazy(function () {
            var Key = _ElementUtilities.Key;

            var strings = {
                get ariaLabel() { return _Resources._getWinJSString("ui/menuAriaLabel").value; },
                get requiresCommands() { return "Invalid argument: commands must not be empty"; },
                get nullCommand() { return "Invalid argument: command must not be null"; },
            };

            var Menu = _Base.Class.derive(Flyout.Flyout, function Menu_ctor(element, options) {
                /// <signature helpKeyword="WinJS.UI.Menu.Menu">
                /// <summary locid="WinJS.UI.Menu.constructor">
                /// Creates a new Menu control.
                /// </summary>
                /// <param name="element" type="HTMLElement" domElement="true" locid="WinJS.UI.Menu.constructor_p:element">
                /// The DOM element that will host the control.
                /// </param>
                /// <param name="options" type="Object" domElement="false" locid="WinJS.UI.Menu.constructor_p:options">
                /// The set of properties and values to apply to the control.
                /// </param>
                /// <returns type="WinJS.UI.Menu" locid="WinJS.UI.Menu.constructor_returnValue">The new Menu control.</returns>
                /// <compatibleWith platform="Windows" minVersion="8.0"/>
                /// </signature>

                // We need to be built on top of a Flyout, so stomp on the user's input
                options = options || {};

                // Make sure there's an input element
                this._element = element || _Global.document.createElement("div");
                this._id = this._element.id || _ElementUtilities._uniqueID(this._element);
                this._writeProfilerMark("constructor,StartTM");

                // validate that if they didn't set commands, in which
                // case any HTML only contains commands.  Do this first
                // so that we don't leave partial Menus in the DOM.
                if (!options.commands && this._element) {
                    // Shallow copy object so we can modify it.
                    options = _BaseUtils._shallowCopy(options);
                    options.commands = this._verifyCommandsOnly(this._element, "WinJS.UI.MenuCommand");
                }

                // Remember aria role in case base constructor changes it
                var role = this._element ? this._element.getAttribute("role") : null;
                var label = this._element ? this._element.getAttribute("aria-label") : null;

                // Call the base overlay constructor helper
                this._baseFlyoutConstructor(this._element, options);

                // Make sure we have an ARIA role
                if (role === null || role === "" || role === undefined) {
                    this._element.setAttribute("role", "menu");
                }
                if (label === null || label === "" || label === undefined) {
                    this._element.setAttribute("aria-label", strings.ariaLabel);
                }

                // Handle "esc" & "up/down" key presses
                this._element.addEventListener("keydown", this._handleKeyDown, true);

                // Attach our css class
                _ElementUtilities.addClass(this._element, _Constants.menuClass);

                this._winKeyboard = new _KeyboardBehavior._WinKeyboard(this._element);

                // Need to set our commands, making sure we're hidden first
                this.hide();
                this._writeProfilerMark("constructor,StopTM");
            }, {
                // Public Properties

                /// <field type="Array" locid="WinJS.UI.Menu.commands" helpKeyword="WinJS.UI.Menu.commands" isAdvanced="true">
                /// Sets the MenuCommand objects that appear in the Menu. You can set this to a single MenuCommand or an array of MenuCommand objects.
                /// <compatibleWith platform="Windows" minVersion="8.0"/>
                /// </field>
                commands: {
                    set: function (value) {
                        // Fail if trying to set when visible
                        if (!this.hidden) {
                            throw new _ErrorFromName("WinJS.UI.Menu.CannotChangeCommandsWhenVisible", _Resources._formatString(_Overlay._Overlay.commonstrings.cannotChangeCommandsWhenVisible, "Menu"));
                        }

                        // Start from scratch
                        _ElementUtilities.empty(this._element);

                        // In case they had only one...
                        if (!Array.isArray(value)) {
                            value = [value];
                        }

                        // Add commands
                        var len = value.length;
                        for (var i = 0; i < len; i++) {
                            this._addCommand(value[i]);
                        }
                    }
                },

                getCommandById: function (id) {
                    /// <signature helpKeyword="WinJS.UI.Menu.getCommandById">
                    /// <summary locid="WinJS.UI.Menu.getCommandById">
                    /// Retrieve the command with the specified ID from this Menu.  If more than one command is found, all are returned.
                    /// </summary>
                    /// <param name="id" type="String" locid="WinJS.UI.Menu.getCommandById_p:id">The ID of the command to find.</param>
                    /// <returns type="object" locid="WinJS.UI.Menu.getCommandById_returnValue">
                    /// The command found, an array of commands if more than one have the same ID, or null if no command is found.
                    /// </returns>
                    /// <compatibleWith platform="Windows" minVersion="8.0"/>
                    /// </signature>
                    var commands = this.element.querySelectorAll("#" + id);
                    var newCommands = [];
                    for (var count = 0, len = commands.length; count < len; count++) {
                        if (commands[count].winControl) {
                            newCommands.push(commands[count].winControl);
                        }
                    }

                    if (newCommands.length === 1) {
                        return newCommands[0];
                    } else if (newCommands.length === 0) {
                        return null;
                    }

                    return newCommands;
                },


                showCommands: function (commands) {
                    /// <signature helpKeyword="WinJS.UI.Menu.showCommands">
                    /// <summary locid="WinJS.UI.Menu.showCommands">
                    /// Shows the specified commands of the Menu.
                    /// </summary>
                    /// <param name="commands" type="Array" locid="WinJS.UI.Menu.showCommands_p:commands">
                    /// The commands to show. The array elements may be Menu objects, or the string identifiers (IDs) of commands.
                    /// </param>
                    /// <compatibleWith platform="Windows" minVersion="8.0"/>
                    /// </signature>
                    if (!commands) {
                        throw new _ErrorFromName("WinJS.UI.Menu.RequiresCommands", strings.requiresCommands);
                    }

                    this._showCommands(commands, true);
                },

                hideCommands: function (commands) {
                    /// <signature helpKeyword="WinJS.UI.Menu.hideCommands">
                    /// <summary locid="WinJS.UI.Menu.hideCommands">
                    /// Hides the Menu.
                    /// </summary>
                    /// <param name="commands" type="Array" locid="WinJS.UI.Menu.hideCommands_p:commands">
                    /// Required. Command or Commands to hide, either String, DOM elements, or WinJS objects.
                    /// </param>
                    /// <compatibleWith platform="Windows" minVersion="8.0"/>
                    /// </signature>
                    if (!commands) {
                        throw new _ErrorFromName("WinJS.UI.Menu.RequiresCommands", strings.requiresCommands);
                    }

                    this._hideCommands(commands, true);
                },

                showOnlyCommands: function (commands) {
                    /// <signature helpKeyword="WinJS.UI.Menu.showOnlyCommands">
                    /// <summary locid="WinJS.UI.Menu.showOnlyCommands">
                    /// Shows the specified commands of the Menu while hiding all other commands.
                    /// </summary>
                    /// <param name="commands" type="Array" locid="WinJS.UI.Menu.showOnlyCommands_p:commands">
                    /// The commands to show. The array elements may be MenuCommand objects, or the string identifiers (IDs) of commands.
                    /// </param>
                    /// <compatibleWith platform="Windows" minVersion="8.0"/>
                    /// </signature>
                    if (!commands) {
                        throw new _ErrorFromName("WinJS.UI.Menu.RequiresCommands", strings.requiresCommands);
                    }

                    this._showOnlyCommands(commands, true);
                },

                show: function (anchor, placement, alignment) {
                    /// <signature helpKeyword="WinJS.UI.Menu.show">
                    /// <summary locid="WinJS.UI.Menu.show">
                    /// Shows the Menu, if hidden, regardless of other states.
                    /// </summary>
                    /// <param name="anchor" type="HTMLElement" domElement="true" locid="WinJS.UI.Menu.show_p:anchor">
                    /// The DOM element, or ID of a DOM element,  to anchor the Menu. This parameter overrides the anchor property for this method call only.
                    /// </param>
                    /// <param name="placement" type="object" domElement="false" locid="WinJS.UI.Menu.show_p:placement">
                    /// The placement of the Menu to the anchor: 'auto' (default), 'autohorizontal', 'autovertical', 'top', 'bottom', 'left', or 'right'. This parameter overrides the placement
                    /// property for this method call only.
                    /// </param>
                    /// <param name="alignment" type="object" domElement="false" locid="WinJS.UI.Menu.show_p:alignment">
                    /// For 'top' or 'bottom' placement, the alignment of the Menu to the anchor's edge: 'center' (default), 'left', or 'right'. This parameter
                    /// overrides the alignment property for this method call only.
                    /// </param>
                    /// <compatibleWith platform="Windows" minVersion="8.0"/>
                    /// </signature>
                    // Just call private version to make appbar flags happy
                    this._writeProfilerMark("show,StartTM"); // The corresponding "stop" profiler mark is handled in _Overlay._baseEndShow().
                    this._show(anchor, placement, alignment);
                },

                _show: function Menu_show(anchor, placement, alignment) {
                    //// Before we show, we also need to check for children flyouts needing anchors
                    //this._checkForFlyoutCommands();

                    // Call flyout show
                    this._baseFlyoutShow(anchor, placement, alignment);

                    // We need to check for toggles after we send the beforeshow event,
                    // so the developer has a chance to show or hide more commands.
                    // Flyout's _findPosition will make that call.
                },

                _addCommand: function Menu_addCommand(command) {
                    if (!command) {
                        throw new _ErrorFromName("WinJS.UI.Menu.NullCommand", strings.nullCommand);
                    }
                    // See if it's a command already
                    if (!command._element) {
                        // Not a command, so assume it's options for a command
                        command = new _Command.MenuCommand(null, command);
                    }
                    // If we were attached somewhere else, detach us
                    if (command._element.parentElement) {
                        command._element.parentElement.removeChild(command._element);
                    }

                    // Reattach us
                    this._element.appendChild(command._element);
                },

                // Called by flyout's _findPosition so that application can update it status
                // we do the test and we can then fix this last-minute before showing.
                _checkMenuCommands: function Menu_checkMenuCommands() {
                    var menuCommands = this._element.querySelectorAll(".win-command"),
                        hasToggleCommands = false,
                        hasFlyoutCommands = false;
                    if (menuCommands) {
                        for (var i = 0, len = menuCommands.length; i < len; i++) {
                            var menuCommand = menuCommands[i].winControl;
                            if (menuCommand && !menuCommand.hidden) {
                                if (!hasToggleCommands && menuCommand.type === _Constants.typeToggle) {
                                    hasToggleCommands = true;
                                }
                                if (!hasFlyoutCommands && menuCommand.type === _Constants.typeFlyout) {
                                    hasFlyoutCommands = true;
                                }
                            }
                        }
                    }

                    _ElementUtilities[hasToggleCommands ? 'addClass' : 'removeClass'](this._element, _Constants.menuContainsToggleCommandClass);
                    _ElementUtilities[hasFlyoutCommands ? 'addClass' : 'removeClass'](this._element, _Constants.menuContainsFlyoutCommandClass);
                },

<<<<<<< HEAD
                //_checkForFlyoutCommands: function Menu_checkForFlyoutCommands() {
                //    var commands = this._element.querySelectorAll(".win-command");
                //    for (var count = 0; count < commands.length; count++) {
                //        if (commands[count].winControl) {
                //            // Remember our anchor in case it's a flyout
                //            commands[count].winControl._parentFlyout = this;
                //        }
                //    }
                //},
=======
                _checkForFlyoutCommands: function Menu_checkForFlyoutCommands() {
                    var commands = this._element.querySelectorAll(".win-command"); 
                    for (var count = 0; count < commands.length; count++) {
                        if (commands[count].winControl) {
                            // Remember our anchor in case it's a flyout
                            commands[count].winControl._parentFlyout = this;
                        }
                    }
                },
>>>>>>> eb4bbe14

                _handleKeyDown: function Menu_handleKeyDown(event) {
                    var that = this;

                    if (event.keyCode === Key.escape) {
                        // Show a focus rect on what we move focus to
                        this.winControl._keyboardInvoked = true;
                        this.winControl._hide();
                    } else if ((event.keyCode === Key.space || event.keyCode === Key.enter)
                           && (this === _Global.document.activeElement)) {
                        event.preventDefault();
                        this.winControl.hide();
                    } else if (event.keyCode === Key.upArrow) {
                        Menu._focusOnPreviousElement(that);

                        // Prevent the page from scrolling
                        event.preventDefault();
                    } else if (event.keyCode === Key.downArrow) {
                        Menu._focusOnNextElement(that);

                        // Prevent the page from scrolling
                        event.preventDefault();
                    } else if (event.keyCode === Key.tab) {
                        event.preventDefault();
                    }
                },

                _writeProfilerMark: function Menu_writeProfilerMark(text) {
                    _WriteProfilerMark("WinJS.UI.Menu:" + this._id + ":" + text);
                }
            });

            // Statics

            // Set focus to next focusable element in the menu (loop if necessary).
            //   Note: The loop works by first setting focus to the menu itself.  If the menu is
            //         what had focus before, then we break.  Otherwise we try the first child next.
            // Focus remains on the menu if nothing is focusable.
            Menu._focusOnNextElement = function (menu) {
                var _currentElement = _Global.document.activeElement;

                do {
                    if (_currentElement === menu) {
                        _currentElement = _currentElement.firstElementChild;
                    } else {
                        _currentElement = _currentElement.nextElementSibling;
                    }

                    if (_currentElement) {
                        _currentElement.focus();
                    } else {
                        _currentElement = menu;
                    }

                } while (_currentElement !== _Global.document.activeElement);
            };

            // Set focus to previous focusable element in the menu (loop if necessary).
            //   Note: The loop works by first setting focus to the menu itself.  If the menu is
            //         what had focus before, then we break.  Otherwise we try the last child next.
            // Focus remains on the menu if nothing is focusable.
            Menu._focusOnPreviousElement = function (menu) {
                var _currentElement = _Global.document.activeElement;

                do {
                    if (_currentElement === menu) {
                        _currentElement = _currentElement.lastElementChild;
                    } else {
                        _currentElement = _currentElement.previousElementSibling;
                    }

                    if (_currentElement) {
                        _currentElement.focus();
                    } else {
                        _currentElement = menu;
                    }

                } while (_currentElement !== _Global.document.activeElement);
            };

            return Menu;
        })
    });
});<|MERGE_RESOLUTION|>--- conflicted
+++ resolved
@@ -17,7 +17,7 @@
     './Flyout/_Overlay',
     './Menu/_Command',
     'require-style!less/controls'
-    ], function menuInit(exports, _Global, _Base, _BaseUtils, _ErrorFromName, _Resources, _WriteProfilerMark, _ElementUtilities, _Hoverable, _KeyboardBehavior, _Constants, Flyout, _Overlay, _Command) {
+], function menuInit(exports, _Global, _Base, _BaseUtils, _ErrorFromName, _Resources, _WriteProfilerMark, _ElementUtilities, _Hoverable, _KeyboardBehavior, _Constants, Flyout, _Overlay, _Command) {
     "use strict";
 
     _Base.Namespace._moduleDefine(exports, "WinJS.UI", {
@@ -48,6 +48,26 @@
                 get nullCommand() { return "Invalid argument: command must not be null"; },
             };
 
+            function invokeSubFlyout(menuCommand) {
+                var subFlyout = menuCommand._flyout;
+                if (subFlyout) {
+                    // Flyout may not have processAll'd, so this may be a DOM object
+                    if (typeof subFlyout === "string") {
+                        subFlyout = _Global.document.getElementById(subFlyout);
+                    }
+                    if (!subFlyout.show) {
+                        subFlyout = subFlyout.winControl;
+                    }
+                    if (subFlyout && subFlyout.show) {
+                        if (menuCommand._parentFlyout) {
+                            subFlyout.show(menuCommand._parentFlyout._currentAnchor, menuCommand._parentFlyout._currentPlacement, menuCommand._parentFlyout._currentAlignment);
+                        } else {
+                            subFlyout.show(menuCommand.element);
+                        }
+                    }
+                }
+            }
+
             var Menu = _Base.Class.derive(Flyout.Flyout, function Menu_ctor(element, options) {
                 /// <signature helpKeyword="WinJS.UI.Menu.Menu">
                 /// <summary locid="WinJS.UI.Menu.constructor">
@@ -96,7 +116,11 @@
                 }
 
                 // Handle "esc" & "up/down" key presses
-                this._element.addEventListener("keydown", this._handleKeyDown, true);
+                this._element.addEventListener("keydown", this._handleKeyDown.bind(this), true);
+                this._element.addEventListener("click", this._handleMenuClick.bind(this), false);
+                this._element.addEventListener("mouseover", this._handleMouseOver.bind(this), false);
+                this._element.addEventListener("mouseout", this._handleMouseOut.bind(this), false);
+                //this._handleMouseMoveBound = this._handleMouseMove.bind(this);
 
                 // Attach our css class
                 _ElementUtilities.addClass(this._element, _Constants.menuClass);
@@ -293,51 +317,147 @@
                     _ElementUtilities[hasFlyoutCommands ? 'addClass' : 'removeClass'](this._element, _Constants.menuContainsFlyoutCommandClass);
                 },
 
-<<<<<<< HEAD
-                //_checkForFlyoutCommands: function Menu_checkForFlyoutCommands() {
-                //    var commands = this._element.querySelectorAll(".win-command");
-                //    for (var count = 0; count < commands.length; count++) {
-                //        if (commands[count].winControl) {
-                //            // Remember our anchor in case it's a flyout
-                //            commands[count].winControl._parentFlyout = this;
-                //        }
-                //    }
-                //},
-=======
-                _checkForFlyoutCommands: function Menu_checkForFlyoutCommands() {
-                    var commands = this._element.querySelectorAll(".win-command"); 
-                    for (var count = 0; count < commands.length; count++) {
-                        if (commands[count].winControl) {
-                            // Remember our anchor in case it's a flyout
-                            commands[count].winControl._parentFlyout = this;
-                        }
-                    }
-                },
->>>>>>> eb4bbe14
+                _isCommandInMenu: function Menu_isCommandInMenu(object) {
+                    // Verifies that we have a menuCommand element and that it is in a Menu.
+                    var element = object.element || object;
+                    return _ElementUtilities._matchesSelector(element, "." + _Constants._menuClass + " " + "." + _Constants._menuCommandClass);
+                },
 
                 _handleKeyDown: function Menu_handleKeyDown(event) {
-                    var that = this;
-
-                    if (event.keyCode === Key.escape) {
+                    /*jshint validthis: true */
+
+                    var rtl = _Global.getComputedStyle(this.element).direction === "rtl",
+                        rightKey = rtl ? Key.leftArrow : Key.rightArrow,
+                        leftKey = rtl ? Key.rightArrow : Key.leftArrow,
+                        target = event.target;
+
+                    if (event.keyCode === rightKey) {
+                        if (this._isCommandInMenu(target) && target.winControl.type === _Constants.typeFlyout) {
+                            invokeSubFlyout(target.winControl);
+                        }
+                        // Prevent the page from scrolling
+                        event.preventDefault();
+                    } else if (event.keyCode === leftKey || event.keyCode === Key.escape) {
                         // Show a focus rect on what we move focus to
-                        this.winControl._keyboardInvoked = true;
-                        this.winControl._hide();
-                    } else if ((event.keyCode === Key.space || event.keyCode === Key.enter)
-                           && (this === _Global.document.activeElement)) {
-                        event.preventDefault();
-                        this.winControl.hide();
+                        this._keyboardInvoked = true;
+                        this._hide();
+
+                        if (event.keyCode === leftKey) {
+                            // Prevent the page from scrolling
+                            event.preventDefault();
+                        }
                     } else if (event.keyCode === Key.upArrow) {
-                        Menu._focusOnPreviousElement(that);
+                        Menu._focusOnPreviousElement(this.element);
 
                         // Prevent the page from scrolling
                         event.preventDefault();
                     } else if (event.keyCode === Key.downArrow) {
-                        Menu._focusOnNextElement(that);
+                        Menu._focusOnNextElement(this.element);
 
                         // Prevent the page from scrolling
                         event.preventDefault();
+                    } else if ((event.keyCode === Key.space || event.keyCode === Key.enter)
+                           && (this.element === _Global.document.activeElement)) {
+                        event.preventDefault();
+                        this.hide();
                     } else if (event.keyCode === Key.tab) {
                         event.preventDefault();
+                    }
+                },
+
+                /******* START MENUCOMMAND HANDLERS.... NEED TO ADD EVENT LISTENER THESE  */
+
+                _handleMenuClick: function Menu_handleMenuClick(event) {
+                    /*jshint validthis: true */
+
+                    var target = event.target;
+                    if (this._isCommandInMenu(target)) {
+                        var command = target.winControl;
+                        if (command) {
+                            var hideMenu = this;
+
+                            if (command._type === _Constants.typeToggle) {
+                                command.selected = !command.selected;
+                            } else if (command._type === _Constants.typeFlyout && command._flyout) {
+                                hideMenu = null;
+                                invokeSubFlyout(command);
+                            }
+
+                            if (command.onclick) {
+                                command.onclick(event);
+                            }
+                            // Close menu after command invoke
+                            if (hideMenu) {
+                                hideMenu.hide();
+                            }
+                        }
+                    }
+                },
+
+                //_handleKeyDown: function MenuCommand_handleKeyDown(event) {
+                //    var Key = _ElementUtilities.Key,
+                //        rtl = _Global.getComputedStyle(this.element).direction === "rtl",
+                //        rightKey = rtl ? Key.leftArrow : Key.rightArrow;
+
+                //    if (event.keyCode === rightKey && this.type === _Constants.typeFlyout) {
+                //        invokeSubFlyout(this);
+
+                //        // Prevent the page from scrolling
+                //        event.preventDefault();
+                //    }
+                //},
+
+                _hoverPromise: null,
+                _handleMouseOver: function Menu_handleMouseOver(event) {
+                    /*jshint validthis: true */
+
+                    var target = event.target;
+                    if (this._isCommandInMenu(target)) {
+                        var command = target.winControl,
+                            that = this;
+
+                        // var that = this;
+                        if (target.focus) {
+                            target.focus();
+
+                            if (command.type === _Constants.typeFlyout && command.flyout && command.flyout.hidden) {
+                                this._hoverPromise = this._hoverPromise || Promise.timeout(_Constants.menuCommandHoverDelay).then(
+                                    function () {
+                                        if (!that.hidden && !that._disposed) {
+                                            invokeSubFlyout(command);
+                                        }
+                                        that._hoverPromise = null;
+                                    },
+                                    function () {
+                                        that._hoverPromise = null;
+                                    });
+                            }
+
+                            //this.element.addEventListener("mousemove", this._handleMouseMoveBound, false);
+                        }
+                    }
+                },
+
+                //_handleMouseMove: function Menu_handleMouseMove() {
+                //    /*jshint validthis: true */
+                //    if (this && this.element && this.element.focus && this.element !== _Global.document.activeElement) {
+                //        this.element.focus();
+                //    }
+                //},
+
+                _handleMouseOut: function Menu_handleMouseOut(event) {
+                    /*jshint validthis: true */
+
+                    var target = event.target;
+                    if (this._isCommandInMenu(target)) {
+                        if (target === _Global.document.activeElement) {
+                            // Menu gives focus to the menu itself
+                            this.element.focus();
+                        }
+                        if (this._hoverPromise) {
+                            this._hoverPromise.cancel();
+                        }
+                        //this.element.removeEventListener("mousemove", this._handleMouseMoveBound, false);
                     }
                 },
 
