--- conflicted
+++ resolved
@@ -16,14 +16,8 @@
     './AppBar/_Constants',
     './Flyout',
     './Flyout/_Overlay',
-<<<<<<< HEAD
-    './Menu/_Command',
-    'require-style!less/controls'
+    './Menu/_Command'
 ], function menuInit(exports, _Global, _Base, _BaseUtils, _ErrorFromName, _Resources, _WriteProfilerMark, Promise, _ElementUtilities, _Hoverable, _KeyboardBehavior, _Constants, Flyout, _Overlay, _Command) {
-=======
-    './Menu/_Command'
-    ], function menuInit(exports, _Global, _Base, _BaseUtils, _ErrorFromName, _Resources, _WriteProfilerMark, _ElementUtilities, _Hoverable, _KeyboardBehavior, _Constants, Flyout, _Overlay, _Command) {
->>>>>>> 0542d080
     "use strict";
 
     _Base.Namespace._moduleDefine(exports, "WinJS.UI", {
