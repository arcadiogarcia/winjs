--- conflicted
+++ resolved
@@ -12,11 +12,7 @@
     '../../Utilities/_ElementUtilities',
     '../AppBar/_Constants',
     '../Flyout/_Overlay'
-<<<<<<< HEAD
-], function menuCommandInit(exports, _Global, _Base, _ErrorFromName, _Resources, _Control, _ElementUtilities, _Constants, _Overlay) {
-=======
 ], function menuCommandInit(exports, _Global, _Base, _ErrorFromName, _Resources, Promise, _Control, _ElementUtilities, _Constants, _Overlay) {
->>>>>>> eb4bbe14
     "use strict";
 
     _Base.Namespace._moduleDefine(exports, "WinJS.UI", {
@@ -44,26 +40,6 @@
                 get badButtonElement() { return "Invalid argument: For a button, toggle, or flyout command, the element must be null or a button element"; }
             };
 
-            function invokeFlyout(menuCommand) {
-                var flyout = menuCommand._flyout;
-                if (flyout) {
-                    // Flyout may not have processAll'd, so this may be a DOM object
-                    if (typeof flyout === "string") {
-                        flyout = _Global.document.getElementById(flyout);
-                    }
-                    if (!flyout.show) {
-                        flyout = flyout.winControl;
-                    }
-                    if (flyout && flyout.show) {
-                        if (menuCommand._parentFlyout) {
-                            flyout.show(menuCommand._parentFlyout._currentAnchor, menuCommand._parentFlyout._currentPlacement, menuCommand._parentFlyout._currentAlignment);
-                        } else {
-                            flyout.show(menuCommand.element);
-                        }
-                    }
-                }
-            }
-
             return _Base.Class.define(function MenuCommand_ctor(element, options) {
                 /// <signature helpKeyword="WinJS.UI.AppBarCommand.MenuCommand">
                 /// <summary locid="WinJS.UI.MenuCommand.constructor">
@@ -122,8 +98,8 @@
 
                 if (options.onclick) {
                     this.onclick = options.onclick;
-                }
-                options.onclick = this._handleMenuClick.bind(this);
+                    delete options.onclick;
+                }
 
                 _Control.setOptions(this, options);
 
@@ -147,9 +123,9 @@
                     }
                 }
 
-                this._handleMouseMoveBound = this._handleMouseMove.bind(this);
-                this._element.addEventListener("mouseover", this._handleMouseOver.bind(this), false);
-                this._element.addEventListener("mouseout", this._handleMouseOut.bind(this), false);
+                //this._handleMouseMoveBound = this._handleMouseMove.bind(this);
+                //this._element.addEventListener("mouseover", this._handleMouseOver.bind(this), false);
+                //this._element.addEventListener("mouseout", this._handleMouseOut.bind(this), false);
             }, {
                 /// <field type="String" locid="WinJS.UI.MenuCommand.id" helpKeyword="WinJS.UI.MenuCommand.id" isAdvanced="true">
                 /// Gets the  ID of the MenuCommand.
@@ -188,7 +164,7 @@
                                 _ElementUtilities.addClass(this.element, _Constants.menuCommandButtonClass);
                             } else if (value === _Constants.typeFlyout) {
                                 _ElementUtilities.addClass(this.element, _Constants.menuCommandFlyoutClass);
-                                this.element.addEventListener("keydown", this._handleKeyDown.bind(this), false);
+                                //this.element.addEventListener("keydown", this._handleKeyDown.bind(this), false);
                             } else if (value === _Constants.typeSeparator) {
                                 _ElementUtilities.addClass(this.element, _Constants.menuCommandSeparatorClass);
                             } else if (value === _Constants.typeToggle) {
@@ -448,135 +424,116 @@
                     // Label 'textContent' is added later by caller
                 },
 
-                _handleMenuClick: function MenuCommand_handleMenuClick(event) {
-                    /*jshint validthis: true */
-                    var command = this;
-                    if (command) {
-                        var hideMenu = this._getParentMenu(this.element);
-
-                        if (command._type === _Constants.typeToggle) {
-                            command.selected = !command.selected;
-                        } else if (command._type === _Constants.typeFlyout && command._flyout) {
-<<<<<<< HEAD
-                            var flyout = command._flyout;
-                            // Flyout may not have processAll'd, so this may be a DOM object
-                            if (typeof flyout === "string") {
-                                flyout = _Global.document.getElementById(flyout);
-                            }
-                            if (!flyout.show) {
-                                flyout = flyout.winControl;
-                            }
-                            if (flyout && flyout.show) {
-                                //if (command._parentFlyout) {
-                                //    hideParent = false;
-                                //    flyout.show(command._parentFlyout._currentAnchor, command._parentFlyout._currentPlacement, command._parentFlyout._currentAlignment);
-                                //} else {
-                                hideMenu = null;
-                                flyout.show(this.element);
-                                //}
-                            }
-=======
-                            var hideParent = false;
-                            invokeFlyout(command);
->>>>>>> eb4bbe14
-                        }
-
-                        if (command.onclick) {
-                            command.onclick(event);
-                        }
-                        // Close containing menu on command invoke
-                        if (hideMenu && hideMenu.hide) {
-                            hideMenu.hide();
-                        }
-                    }
-                },
-
-                _handleKeyDown: function MenuCommand_handleKeyDown(event) {
-                    var Key = _ElementUtilities.Key,
-                        rtl = _Global.getComputedStyle(this.element).direction === "rtl",
-                        rightKey = rtl ? Key.leftArrow : Key.rightArrow;
-
-                    if (event.keyCode === rightKey && this.type === _Constants.typeFlyout) {
-                        invokeFlyout(this);
-
-                        // Prevent the page from scrolling
-                        event.preventDefault();
-                    }
-                },
-                _hoverPromise: null,
-                _handleMouseOver: function MenuCommand_handleMouseOver(event) {
-                    /*jshint validthis: true */
-                    var that = this;
-                    if (this && this.element && this.element.focus) {
-                        this.element.focus();
-
-                        if (this.type === _Constants.typeFlyout && this.flyout && this.flyout.hidden) {
-                            this._hoverPromise = this._hoverPromise || Promise.timeout(_Constants.menuCommandHoverDelay).then(
-                                function () {
-                                    if (!that._parentFlyout || !that._parentFlyout.hidden) {
-                                        invokeFlyout(that);
-                                    }
-                                    that._hoverPromise = null;
-                                },
-                                function () {
-                                    that._hoverPromise = null;
-                                });
-                        }
-
-                        this.element.addEventListener("mousemove", this._handleMouseMoveBound, false);
-                    }
-                },
-
-                _handleMouseMove: function MenuCommand_handleMouseMove() {
-                    /*jshint validthis: true */
-                    if (this && this.element && this.element.focus && this.element !== _Global.document.activeElement) {
-                        this.element.focus();
-                    }
-                },
-
-                _handleMouseOut: function MenuCommand_handleMouseOut() {
-                    /*jshint validthis: true */
-                    var parentMenuEl = this._getParentMenu(this.element).element;
-                    if (parentMenuEl
-                     && this.element === _Global.document.activeElement
-                     && parentMenuEl.focus) {
-                        // Menu gives focus to the menu itself
-                        parentMenuEl.focus();
-                    }
-                    this.element.removeEventListener("mousemove", this._handleMouseMoveBound, false);
-                    if (this._hoverPromise) {
-                        this._hoverPromise.cancel();
-                    }
-                },
-
-                _getParentMenu: function MenuCommand_getParentMenu(element) {
-                    while (element && !_ElementUtilities.hasClass(element, _Constants.menuClass)) {
-                        element = element.parentElement;
-                    }
-
-                    return element;
-                },
-
-                _handleFocusIn: function MenuCommand_handleFocusIn (e) {
-                    if (this.flyout.element.contains(e.relatedTerget)) {
-                        if (flyout.hidden) {
-                            // The assumption is that focus is coming back into the menuCommand because 
-                            // its submenu flyout was closed and focus has been restored to this MenuCommand
-                            clearSelectionStyles();
-                        }
-                    }
-                },
-                _handleFocusOut: function MenuCommand_handleFocusOut(e) {
-                    if (!this.flyout.element.contains(e.relatedTerget)) {
-                        // If focus isn't going into the flyout, clear selection and hide the flyout.
-                        // The assumption is that the user has moved the mouse off of the currentMenuCommand
-                        clearSelectionStyles();
-                        this.flyout.hide();
-                    } else {
-                        // Focus is going into the flyout
-                        applySelectionStyles();
-                    }
-                },
+                //_handleMenuClick: function MenuCommand_handleMenuClick(event) {
+                //    /*jshint validthis: true */
+                //    var command = this;
+                //    if (command) {
+                //        var hideMenu = this._getParentMenu(this.element);
+
+                //        if (command._type === _Constants.typeToggle) {
+                //            command.selected = !command.selected;
+                //        } else if (command._type === _Constants.typeFlyout && command._flyout) {
+                //            hideMenu = null;
+                //            this._invokeFlyout(command);
+
+                //        }
+
+                //        if (command.onclick) {
+                //            command.onclick(event);
+                //        }
+                //        // Close containing menu hideMenu = null;on command invoke
+                //        if (hideMenu && hideMenu.hide) {
+                //            hideMenu.hide();
+                //        }
+                //    }
+                //},
+
+                //_handleKeyDown: function MenuCommand_handleKeyDown(event) {
+                //    var Key = _ElementUtilities.Key,
+                //        rtl = _Global.getComputedStyle(this.element).direction === "rtl",
+                //        rightKey = rtl ? Key.leftArrow : Key.rightArrow;
+
+                //    if (event.keyCode === rightKey && this.type === _Constants.typeFlyout) {
+                //        this._invokeFlyout(this);
+
+                //        // Prevent the page from scrolling
+                //        event.preventDefault();
+                //    }
+                //},
+                //_hoverPromise: null,
+                //_handleMouseOver: function MenuCommand_handleMouseOver(event) {
+                //    /*jshint validthis: true */
+                //    var that = this;
+                //    if (this && this.element && this.element.focus) {
+                //        this.element.focus();
+
+                //        if (this.type === _Constants.typeFlyout && this.flyout && this.flyout.hidden) {
+                //            this._hoverPromise = this._hoverPromise || Promise.timeout(_Constants.menuCommandHoverDelay).then(
+                //                function () {
+                //                    if (!that._parentFlyout || !that._parentFlyout.hidden) {
+                //                        invokeFlyout(that);
+                //                    }
+                //                    that._hoverPromise = null;
+                //                },
+                //                function () {
+                //                    that._hoverPromise = null;
+                //                });
+                //        }
+
+                //        this.element.addEventListener("mousemove", this._handleMouseMoveBound, false);
+                //    }
+                //},
+
+                //_handleMouseMove: function MenuCommand_handleMouseMove() {
+                //    /*jshint validthis: true */
+                //    if (this && this.element && this.element.focus && this.element !== _Global.document.activeElement) {
+                //        this.element.focus();
+                //    }
+                //},
+
+                //_handleMouseOut: function MenuCommand_handleMouseOut() {
+                //    /*jshint validthis: true */
+                //    var parentMenuEl = this._getParentMenu(this.element).element;
+                //    if (parentMenuEl
+                //     && this.element === _Global.document.activeElement
+                //     && parentMenuEl.focus) {
+                //        // Menu gives focus to the menu itself
+                //        parentMenuEl.focus();
+                //    }
+                //    this.element.removeEventListener("mousemove", this._handleMouseMoveBound, false);
+                //    if (this._hoverPromise) {
+                //        this._hoverPromise.cancel();
+                //    }
+                //},
+
+                ////_getParentMenu: function MenuCommand_getParentMenu(element) {
+                ////    while (element && !_ElementUtilities.hasClass(element, _Constants.menuClass)) {
+                ////        element = element.parentElement;
+                ////    }
+
+                ////    return element;
+                ////},
+
+                ////_handleFocusIn: function MenuCommand_handleFocusIn (e) {
+                ////    if (this.flyout.element.contains(e.relatedTerget)) {
+                ////        if (flyout.hidden) {
+                ////            // The assumption is that focus is coming back into the menuCommand because 
+                ////            // its submenu flyout was closed and focus has been restored to this MenuCommand
+                ////            clearSelectionStyles();
+                ////        }
+                ////    }
+                ////},
+                ////_handleFocusOut: function MenuCommand_handleFocusOut(e) {
+                ////    if (!this.flyout.element.contains(e.relatedTerget)) {
+                ////        // If focus isn't going into the flyout, clear selection and hide the flyout.
+                ////        // The assumption is that the user has moved the mouse off of the currentMenuCommand
+                ////        clearSelectionStyles();
+                ////        this.flyout.hide();
+                ////    } else {
+                ////        // Focus is going into the flyout
+                ////        applySelectionStyles();
+                ////    }
+                ////},
             });
         })
     });
