--- conflicted
+++ resolved
@@ -249,11 +249,7 @@
                             this._element.setAttribute("aria-owns", id);
                         }
 
-<<<<<<< HEAD
-                        if(this._flyout !== value) {
-=======
                         if (this._flyout !== value) {
->>>>>>> bd64d32c
                             MenuCommand._deactivateFlyoutCommand(this);
                         }
 
