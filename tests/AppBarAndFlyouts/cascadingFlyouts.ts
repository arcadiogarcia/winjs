--- conflicted
+++ resolved
@@ -27,15 +27,9 @@
             return WinJS.Promise.wrapError(this.abstractMethodFail());
         }
 
-<<<<<<< HEAD
         hideFlyout(flyout: WinJS.UI.PrivateFlyout): WinJS.Promise<any> {
-            // Hides the specified flyout and returns a promise that completes when 
+            // Hides the specified flyout and returns a promise that completes when
             // it and all of its subFlyouts in the cascade are hidden.
-=======
-    function hideFlyout(flyout: WinJS.UI.PrivateFlyout): WinJS.Promise<any> {
-        // Hides the specified flyout and returns a promise that completes when
-        // it and all of its subFlyouts in the cascade are hidden.
->>>>>>> 05ca29ab
 
             var p: WinJS.Promise<any>;
 
